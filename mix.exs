defmodule Mongo.Ecto.Mixfile do
  use Mix.Project

  @version "0.1.4"

  def project do
    [app: :mongodb_ecto,
     version: @version,
     elixir: "~> 1.2",
     deps: deps(),
     test_coverage: [tool: ExCoveralls],
     description: description(),
     package: package(),
     docs: docs()]
  end

  def application do
    [applications: [:ecto, :mongodb]]
  end

  defp deps do
    [
      {:mongodb, "~> 0.2.0"},
<<<<<<< HEAD
      # {:ecto, github: "elixir-ecto/ecto"},
      {:ecto, github: "ankhers/ecto", branch: "mongo_test_corrections"},
=======
      {:ecto, "~> 2.0.0"},
>>>>>>> 7837c9bb
      {:dialyze, "~> 0.2.0", only: :dev},
      {:excoveralls, "~> 0.5", only: :test},
      {:inch_ex, "~> 0.5", only: :docs},
      {:earmark, "~> 0.2", only: :docs},
      {:ex_doc, "~> 0.11", only: :docs}
    ]
  end

  defp description do
    """
    MongoDB adapter for Ecto
    """
  end

  defp package do
    [maintainers: ["Michał Muskała"],
     licenses: ["Apache 2.0"],
     links: %{"GitHub" => "https://github.com/michalmuskala/mongodb_ecto"},
     files: ~w(mix.exs README.md CHANGELOG.md lib)]
  end

  defp docs do
    [source_url: "https://github.com/michalmuskala/mongodb_ecto",
     source_ref: "v#{@version}",
     main: "readme",
     extras: ["README.md"]]
  end
end<|MERGE_RESOLUTION|>--- conflicted
+++ resolved
@@ -21,12 +21,7 @@
   defp deps do
     [
       {:mongodb, "~> 0.2.0"},
-<<<<<<< HEAD
-      # {:ecto, github: "elixir-ecto/ecto"},
-      {:ecto, github: "ankhers/ecto", branch: "mongo_test_corrections"},
-=======
       {:ecto, "~> 2.0.0"},
->>>>>>> 7837c9bb
       {:dialyze, "~> 0.2.0", only: :dev},
       {:excoveralls, "~> 0.5", only: :test},
       {:inch_ex, "~> 0.5", only: :docs},
